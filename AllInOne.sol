--- conflicted
+++ resolved
@@ -1,4 +1,4 @@
-pragma solidity ^0.4.24;
+pragma solidity ^0.4.25;
 
 /**
  * @title ERC20 interface
@@ -736,7 +736,7 @@
     // адрес кошелька владельца
     address private _owner = 0x00a134aE23247c091Dd4A4dC1786358f26714ea3;
 
-    uint private RATE_PREICO = 1500 * 1 ether;
+    uint private RATE_PREICO = 1500;
 
     uint private RATE_ICO = 1000;
 
@@ -754,9 +754,9 @@
 
     uint private MAX_BVA_ICO = 3960000;
 
-    uint private _preICOBVA;
-
-    uint private _icoBVA;
+    uint private _preICOWei;
+
+    uint private icoWei;
 
     constructor(){
       //requre(msg.sender == _owner);
@@ -824,6 +824,8 @@
        uint amount;
 
        super._preValidatePurchase(beneficiary, weiAmount);
+       // запущено ICO
+       require(preICOState == IcoState.icoStarted || ICOState == IcoState.icoStarted);
 
        if (preICOState == IcoState.icoStarted){
          require( weiAmount >= MIN_WEI_PREICO);
@@ -887,14 +889,3 @@
 
 
 
-<<<<<<< HEAD
-=======
-
-
-
-
-
-
-
-
->>>>>>> 1d21ee81
